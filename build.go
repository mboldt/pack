--- conflicted
+++ resolved
@@ -52,7 +52,7 @@
 //
 //  Detection:         /cnb/lifecycle/detector
 //  Analysis:          /cnb/lifecycle/analyzer
-//  Package Restoration: /cnb/lifecycle/restorer
+//  Cache Restoration: /cnb/lifecycle/restorer
 //  Build:             /cnb/lifecycle/builder
 //  Export:            /cnb/lifecycle/exporter
 //
@@ -792,42 +792,7 @@
 	return mainBP, depBPs, nil
 }
 
-<<<<<<< HEAD
-func ensureBPSupport(bpPath string) (err error) {
-	p := bpPath
-	if paths.IsURI(bpPath) {
-		var u *url.URL
-		u, err = url.Parse(bpPath)
-		if err != nil {
-			return err
-		}
-
-		if u.Scheme == "file" {
-			p, err = paths.URIToFilePath(bpPath)
-			if err != nil {
-				return err
-			}
-		}
-	}
-
-	if runtime.GOOS == "windows" && !paths.IsURI(p) {
-		isDir, err := paths.IsDir(p)
-		if err != nil {
-			return err
-		}
-
-		if isDir {
-			return fmt.Errorf("buildpack %s: directory-based buildpacks are not currently supported on Windows", style.Symbol(bpPath))
-		}
-	}
-
-	return nil
-}
-
-func (c *Client) createEphemeralBuilder(rawBuilderImage imgutil.Image, env map[string]string, order dist.Order, buildpacks []dist.Buildpack, assetImages []asset.Readable) (*builder.Builder, error) {
-=======
 func (c *Client) createEphemeralBuilder(rawBuilderImage imgutil.Image, env map[string]string, order dist.Order, buildpacks []dist.Buildpack) (*builder.Builder, error) {
->>>>>>> eb72b8ab
 	origBuilderName := rawBuilderImage.Name()
 	bldr, err := builder.New(rawBuilderImage, fmt.Sprintf("pack.local/builder/%x:latest", randString(10)))
 	if err != nil {
