package build

import (
	"context"
	"math/rand"
	"sync"
	"time"

	"github.com/docker/docker/client"
	"github.com/google/go-containerregistry/pkg/name"
	"github.com/pkg/errors"

	"github.com/buildpacks/pack/internal/builder"
	"github.com/buildpacks/pack/internal/cache"
	"github.com/buildpacks/pack/internal/style"
	"github.com/buildpacks/pack/logging"
)

var (
	// SupportedPlatformAPIVersions lists the Platform API versions pack supports.
	SupportedPlatformAPIVersions = []string{"0.2", "0.3"}
)

type Builder interface {
	Name() string
	UID() int
	GID() int
	LifecycleDescriptor() builder.LifecycleDescriptor
	Stack() builder.StackMetadata
}

type Lifecycle struct {
	builder            Builder
	lifecycleImage     string
	logger             logging.Logger
	docker             client.CommonAPIClient
	appPath            string
	appOnce            *sync.Once
	httpProxy          string
	httpsProxy         string
	noProxy            string
	version            string
	platformAPIVersion string
	LayersVolume       string
	AppVolume          string
	Volumes            []string
	DefaultProcessType string
	fileFilter         func(string) bool
}

type Cache interface {
	Name() string
	Clear(context.Context) error
}

func init() {
	rand.Seed(time.Now().UTC().UnixNano())
}

func NewLifecycle(docker client.CommonAPIClient, logger logging.Logger) *Lifecycle {
	l := &Lifecycle{logger: logger, docker: docker}

	return l
}

type LifecycleOptions struct {
	AppPath            string
	Image              name.Reference
	Builder            Builder
	LifecycleImage     string
	RunImage           string
	ClearCache         bool
	Publish            bool
<<<<<<< HEAD
	TrustBuilder       bool
=======
>>>>>>> 18441e46
	UseCreator         bool
	HTTPProxy          string
	HTTPSProxy         string
	NoProxy            string
	Network            string
	Volumes            []string
	DefaultProcessType string
	FileFilter         func(string) bool
}

func (l *Lifecycle) Execute(ctx context.Context, opts LifecycleOptions) error {
	l.Setup(opts)
	defer l.Cleanup()

	phaseFactory := NewDefaultPhaseFactory(l)

	buildCache := cache.NewVolumeCache(opts.Image, "build", l.docker)
	l.logger.Debugf("Using build cache volume %s", style.Symbol(buildCache.Name()))
	if opts.ClearCache {
		if err := buildCache.Clear(ctx); err != nil {
			return errors.Wrap(err, "clearing build cache")
		}
		l.logger.Debugf("Build cache %s cleared", style.Symbol(buildCache.Name()))
	}

	launchCache := cache.NewVolumeCache(opts.Image, "launch", l.docker)

<<<<<<< HEAD
	// Technically the creator is supported as of platform API version 0.3 (lifecycle version 0.7.0+) but earlier versions
	// have bugs that make using the creator problematic.
=======
>>>>>>> 18441e46
	if !opts.UseCreator {
		l.logger.Info(style.Step("DETECTING"))
		if err := l.Detect(ctx, opts.Network, opts.Volumes, phaseFactory); err != nil {
			return err
		}

		l.logger.Info(style.Step("ANALYZING"))
		if err := l.Analyze(ctx, opts.Image.Name(), buildCache.Name(), opts.Network, opts.Publish, opts.ClearCache, phaseFactory); err != nil {
			return err
		}

		l.logger.Info(style.Step("RESTORING"))
		if opts.ClearCache {
			l.logger.Info("Skipping 'restore' due to clearing cache")
		} else if err := l.Restore(ctx, buildCache.Name(), opts.Network, phaseFactory); err != nil {
			return err
		}

		l.logger.Info(style.Step("BUILDING"))

		if err := l.Build(ctx, opts.Network, opts.Volumes, phaseFactory); err != nil {
			return err
		}

		l.logger.Info(style.Step("EXPORTING"))
		return l.Export(ctx, opts.Image.Name(), opts.RunImage, opts.Publish, launchCache.Name(), buildCache.Name(), opts.Network, phaseFactory)
	}

	l.logger.Info(style.Step("CREATING"))
	return l.Create(ctx, opts.Publish, opts.ClearCache, opts.RunImage, launchCache.Name(), buildCache.Name(), opts.Image.Name(), opts.Network, phaseFactory)
}

func (l *Lifecycle) Setup(opts LifecycleOptions) {
	l.LayersVolume = "pack-layers-" + randString(10)
	l.AppVolume = "pack-app-" + randString(10)
	l.appPath = opts.AppPath
	l.appOnce = &sync.Once{}
	l.builder = opts.Builder
	l.lifecycleImage = opts.LifecycleImage
	l.httpProxy = opts.HTTPProxy
	l.httpsProxy = opts.HTTPSProxy
	l.noProxy = opts.NoProxy
	l.version = opts.Builder.LifecycleDescriptor().Info.Version.String()
	l.platformAPIVersion = opts.Builder.LifecycleDescriptor().API.PlatformVersion.String()
	l.DefaultProcessType = opts.DefaultProcessType
	l.fileFilter = opts.FileFilter
}

func (l *Lifecycle) Cleanup() error {
	var reterr error
	if err := l.docker.VolumeRemove(context.Background(), l.LayersVolume, true); err != nil {
		reterr = errors.Wrapf(err, "failed to clean up layers volume %s", l.LayersVolume)
	}
	if err := l.docker.VolumeRemove(context.Background(), l.AppVolume, true); err != nil {
		reterr = errors.Wrapf(err, "failed to clean up app volume %s", l.AppVolume)
	}
	return reterr
}

func randString(n int) string {
	b := make([]byte, n)
	for i := range b {
		b[i] = 'a' + byte(rand.Intn(26))
	}
	return string(b)
}<|MERGE_RESOLUTION|>--- conflicted
+++ resolved
@@ -71,10 +71,7 @@
 	RunImage           string
 	ClearCache         bool
 	Publish            bool
-<<<<<<< HEAD
 	TrustBuilder       bool
-=======
->>>>>>> 18441e46
 	UseCreator         bool
 	HTTPProxy          string
 	HTTPSProxy         string
@@ -102,11 +99,6 @@
 
 	launchCache := cache.NewVolumeCache(opts.Image, "launch", l.docker)
 
-<<<<<<< HEAD
-	// Technically the creator is supported as of platform API version 0.3 (lifecycle version 0.7.0+) but earlier versions
-	// have bugs that make using the creator problematic.
-=======
->>>>>>> 18441e46
 	if !opts.UseCreator {
 		l.logger.Info(style.Step("DETECTING"))
 		if err := l.Detect(ctx, opts.Network, opts.Volumes, phaseFactory); err != nil {
