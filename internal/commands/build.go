--- conflicted
+++ resolved
@@ -192,13 +192,10 @@
 	cmd.Flags().BoolVar(&buildFlags.TrustBuilder, "trust-builder", false, "Trust the provided builder\nAll lifecycle phases will be run in a single container (if supported by the lifecycle).")
 	cmd.Flags().StringArrayVar(&buildFlags.Volumes, "volume", nil, "Mount host volume into the build container, in the form '<host path>:<target path>[:<options>]'.\n- 'host path': Name of the volume or absolute directory path to mount.\n- 'target path': The path where the file or directory is available in the container.\n- 'options' (default \"ro\"): An optional comma separated list of mount options.\n    - \"ro\", volume contents are read-only.\n    - \"rw\", volume contents are readable and writeable.\n    - \"volume-opt=<key>=<value>\", can be specified more than once, takes a key-value pair consisting of the option name and its value."+multiValueHelp("volume"))
 	cmd.Flags().StringVar(&buildFlags.Workspace, "workspace", "", "Location at which to mount the app dir in the build image")
-<<<<<<< HEAD
 	if cfg.Experimental {
 		cmd.Flags().StringArrayVar(&buildFlags.AssetPackages, "asset-package", nil, "add asset package to a build")
 	}
-=======
 	cmd.Flags().IntVar(&buildFlags.GID, "gid", 0, `Override GID of user's group in the stack's build and run images. The provided value must be a positive number`)
->>>>>>> 7a08937e
 }
 
 func validateBuildFlags(flags *BuildFlags, cfg config.Config, packClient PackClient, logger logging.Logger) error {
